--- conflicted
+++ resolved
@@ -1,5 +1,4 @@
 """
-<<<<<<< HEAD
 Proxy Device: decorators that expose a class and chose methods/properties
 through network, using RpyC backend for communication.
 
@@ -67,6 +66,8 @@
 a.get_multiple(5)
  -> 5
 
+This file is part of labcontrol
+(c) 2023-2024 Pierre Thibault (pthibault@units.it)
 """
 
 import logging
@@ -728,7 +729,6 @@
         )
         self.serving_thread.start()
 
-
     def wait(self):
         """
         Wait until the server stops.
@@ -736,17 +736,19 @@
         if self.serving_thread is not None and self.serving_thread.is_alive():
             self.serving_thread.join()
 
-
     def stop(self):
         """
         Stop serving.
         """
-        self.rpyc_server.close()
+        try:
+            self.rpyc_server.close()
+        except AttributeError:
+            # rpyc_server might already be None
+            pass
 
         # Clean up
         sys.modules[self.instance.__class__.__module__].print = builtins.print
         sys.modules[self.instance.__class__.__module__].input = builtins.input
-
 
     def _create_service(self):
         """
@@ -859,7 +861,6 @@
 
         return cl_conn.root.input(prompt=prompt)
 
-
     def new_client(self, id, conn):
         """
         Called by a service on a new client connection, from it's own thread. Stores
@@ -1035,13 +1036,4 @@
         # Attach server and client objects to decorated class
         cls.Server = Server
         cls.Client = Client
-        return cls
-=======
-Placeholder until the switch from zmq to rpyc is definitive.
-
-This file is part of labcontrol
-(c) 2023-2024 Pierre Thibault (pthibault@units.it)
-"""
-from .proxydevice_rpyc import *
-# from .proxydevice_zmq import *
->>>>>>> b9a0b353
+        return cls